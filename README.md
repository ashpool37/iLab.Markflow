--- conflicted
+++ resolved
@@ -1,11 +1,9 @@
 # Markflow
 Markov chain based nonsense generator written in C
 
-<<<<<<< HEAD
 WARNING: Program is unfinished and very poorly tested. Can currently throw segmentation faults and does not
 work for context more than 8.
 
 Usage: markflow <context length> <output length> <input filename>
-=======
-Program accepts a text file as a seed for generating random text. As a result of processing the given text file, the program generates a Markov model, which describes each symbol present in the file at least once and a set of symbols which can follow that symbol, with probabilites of following attached to them. After that, the program generates random text of given length based on generated Markov model
->>>>>>> ce2b77d6
+
+Program accepts a text file as a seed for generating random text. As a result of processing the given text file, the program generates a Markov model, which describes each symbol present in the file at least once and a set of symbols which can follow that symbol, with probabilites of following attached to them. After that, the program generates random text of given length based on generated Markov model